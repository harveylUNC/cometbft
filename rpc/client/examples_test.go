--- conflicted
+++ resolved
@@ -13,13 +13,8 @@
 )
 
 func ExampleHTTP_simple() {
-<<<<<<< HEAD
-	// Start a tendermint node (and kvstore) in the background to test against
+	// Start a CometBFT node (and kvstore) in the background to test against
 	app := kvstore.NewInMemoryApplication()
-=======
-	// Start a CometBFT node (and kvstore) in the background to test against
-	app := kvstore.NewApplication()
->>>>>>> c67d2f78
 	node := rpctest.StartTendermint(app, rpctest.SuppressStdout, rpctest.RecreateConfig)
 	defer rpctest.StopTendermint(node)
 
@@ -71,13 +66,8 @@
 }
 
 func ExampleHTTP_batching() {
-<<<<<<< HEAD
-	// Start a tendermint node (and kvstore) in the background to test against
+	// Start a CometBFT node (and kvstore) in the background to test against
 	app := kvstore.NewInMemoryApplication()
-=======
-	// Start a CometBFT node (and kvstore) in the background to test against
-	app := kvstore.NewApplication()
->>>>>>> c67d2f78
 	node := rpctest.StartTendermint(app, rpctest.SuppressStdout, rpctest.RecreateConfig)
 
 	// Create our RPC client
