package consensus

import (
	"fmt"

	cmterrors "github.com/cometbft/cometbft/types/errors"
	"github.com/cosmos/gogoproto/proto"

	cmtcons "github.com/cometbft/cometbft/api/cometbft/consensus"
	cmtproto "github.com/cometbft/cometbft/api/cometbft/types"
	cstypes "github.com/cometbft/cometbft/consensus/types"
	"github.com/cometbft/cometbft/libs/bits"
	cmtmath "github.com/cometbft/cometbft/libs/math"
	"github.com/cometbft/cometbft/p2p"
	"github.com/cometbft/cometbft/types"
)

// Takes a consensus message type and returns the proto defined consensus message,
// wrapped in the discriminating Message container.
func MsgToWrappedProto(msg Message) (cmtcons.Message, error) {
	pb := cmtcons.Message{}
	if msg == nil {
<<<<<<< HEAD
		return pb, errors.New("consensus: message is nil")
=======
		return nil, ErrNilMessage
>>>>>>> 485ef362
	}

	switch msg := msg.(type) {
	case *NewRoundStepMessage:
		pb.Sum = &cmtcons.Message_NewRoundStep{NewRoundStep: &cmtcons.NewRoundStep{
			Height:                msg.Height,
			Round:                 msg.Round,
			Step:                  uint32(msg.Step),
			SecondsSinceStartTime: msg.SecondsSinceStartTime,
			LastCommitRound:       msg.LastCommitRound,
		}}

	case *NewValidBlockMessage:
		pbPartSetHeader := msg.BlockPartSetHeader.ToProto()
		pbBits := msg.BlockParts.ToProto()
		pb.Sum = &cmtcons.Message_NewValidBlock{NewValidBlock: &cmtcons.NewValidBlock{
			Height:             msg.Height,
			Round:              msg.Round,
			BlockPartSetHeader: pbPartSetHeader,
			BlockParts:         pbBits,
			IsCommit:           msg.IsCommit,
		}}

	case *ProposalMessage:
		pbP := msg.Proposal.ToProto()
		pb.Sum = &cmtcons.Message_Proposal{Proposal: &cmtcons.Proposal{
			Proposal: *pbP,
		}}

	case *ProposalPOLMessage:
		pbBits := msg.ProposalPOL.ToProto()
		pb.Sum = &cmtcons.Message_ProposalPol{ProposalPol: &cmtcons.ProposalPOL{
			Height:           msg.Height,
			ProposalPolRound: msg.ProposalPOLRound,
			ProposalPol:      *pbBits,
		}}

	case *BlockPartMessage:
		parts, err := msg.Part.ToProto()
		if err != nil {
<<<<<<< HEAD
			return pb, fmt.Errorf("msg to proto error: %w", err)
=======
			return nil, cmterrors.ErrMsgToProto{MessageName: "Part", Err: err}
>>>>>>> 485ef362
		}
		pb.Sum = &cmtcons.Message_BlockPart{BlockPart: &cmtcons.BlockPart{
			Height: msg.Height,
			Round:  msg.Round,
			Part:   *parts,
		}}

	case *VoteMessage:
		vote := msg.Vote.ToProto()
		pb.Sum = &cmtcons.Message_Vote{Vote: &cmtcons.Vote{
			Vote: vote,
		}}

	case *HasVoteMessage:
		pb.Sum = &cmtcons.Message_HasVote{HasVote: &cmtcons.HasVote{
			Height: msg.Height,
			Round:  msg.Round,
			Type:   msg.Type,
			Index:  msg.Index,
		}}

	case *HasProposalBlockPartMessage:
		pb = &cmtcons.HasProposalBlockPart{
			Height: msg.Height,
			Round:  msg.Round,
			Index:  msg.Index,
		}

	case *VoteSetMaj23Message:
		bi := msg.BlockID.ToProto()
		pb.Sum = &cmtcons.Message_VoteSetMaj23{VoteSetMaj23: &cmtcons.VoteSetMaj23{
			Height:  msg.Height,
			Round:   msg.Round,
			Type:    msg.Type,
			BlockID: bi,
		}}

	case *VoteSetBitsMessage:
		bi := msg.BlockID.ToProto()
		bits := msg.Votes.ToProto()

		vsb := &cmtcons.VoteSetBits{
			Height:  msg.Height,
			Round:   msg.Round,
			Type:    msg.Type,
			BlockID: bi,
		}

		if bits != nil {
			vsb.Votes = *bits
		}

		pb.Sum = &cmtcons.Message_VoteSetBits{VoteSetBits: vsb}

	default:
<<<<<<< HEAD
		return pb, fmt.Errorf("consensus: message not recognized: %T", msg)
=======
		return nil, ErrConsensusMessageNotRecognized{msg}
>>>>>>> 485ef362
	}

	return pb, nil
}

// MsgFromProto takes a consensus proto message and returns the native go type
func MsgFromProto(p proto.Message) (Message, error) {
	if p == nil {
		return nil, ErrNilMessage
	}
	var pb Message

	switch msg := p.(type) {
	case *cmtcons.NewRoundStep:
		rs, err := cmtmath.SafeConvertUint8(int64(msg.Step))
		// deny message based on possible overflow
		if err != nil {
			return nil, ErrDenyMessageOverflow{err}
		}
		pb = &NewRoundStepMessage{
			Height:                msg.Height,
			Round:                 msg.Round,
			Step:                  cstypes.RoundStepType(rs),
			SecondsSinceStartTime: msg.SecondsSinceStartTime,
			LastCommitRound:       msg.LastCommitRound,
		}
	case *cmtcons.NewValidBlock:
		pbPartSetHeader, err := types.PartSetHeaderFromProto(&msg.BlockPartSetHeader)
		if err != nil {
			return nil, cmterrors.ErrMsgToProto{MessageName: "BlockPartSetHeader", Err: err}
		}

		pbBits := new(bits.BitArray)
		pbBits.FromProto(msg.BlockParts)

		pb = &NewValidBlockMessage{
			Height:             msg.Height,
			Round:              msg.Round,
			BlockPartSetHeader: *pbPartSetHeader,
			BlockParts:         pbBits,
			IsCommit:           msg.IsCommit,
		}
	case *cmtcons.Proposal:
		pbP, err := types.ProposalFromProto(&msg.Proposal)
		if err != nil {
			return nil, cmterrors.ErrMsgToProto{MessageName: "Proposal", Err: err}
		}

		pb = &ProposalMessage{
			Proposal: pbP,
		}
	case *cmtcons.ProposalPOL:
		pbBits := new(bits.BitArray)
		pbBits.FromProto(&msg.ProposalPol)
		pb = &ProposalPOLMessage{
			Height:           msg.Height,
			ProposalPOLRound: msg.ProposalPolRound,
			ProposalPOL:      pbBits,
		}
	case *cmtcons.BlockPart:
		parts, err := types.PartFromProto(&msg.Part)
		if err != nil {
			return nil, cmterrors.ErrMsgToProto{MessageName: "Part", Err: err}
		}
		pb = &BlockPartMessage{
			Height: msg.Height,
			Round:  msg.Round,
			Part:   parts,
		}
	case *cmtcons.Vote:
		// Vote validation will be handled in the vote message ValidateBasic
		// call below.
		vote, err := types.VoteFromProto(msg.Vote)
		if err != nil {
			return nil, cmterrors.ErrMsgToProto{MessageName: "Vote", Err: err}
		}

		pb = &VoteMessage{
			Vote: vote,
		}
	case *cmtcons.HasVote:
		pb = &HasVoteMessage{
			Height: msg.Height,
			Round:  msg.Round,
			Type:   msg.Type,
			Index:  msg.Index,
		}
	case *cmtcons.HasProposalBlockPart:
		pb = &HasProposalBlockPartMessage{
			Height: msg.Height,
			Round:  msg.Round,
			Index:  msg.Index,
		}
	case *cmtcons.VoteSetMaj23:
		bi, err := types.BlockIDFromProto(&msg.BlockID)
		if err != nil {
			return nil, cmterrors.ErrMsgToProto{MessageName: "VoteSetMaj23", Err: err}
		}
		pb = &VoteSetMaj23Message{
			Height:  msg.Height,
			Round:   msg.Round,
			Type:    msg.Type,
			BlockID: *bi,
		}
	case *cmtcons.VoteSetBits:
		bi, err := types.BlockIDFromProto(&msg.BlockID)
		if err != nil {
			return nil, cmterrors.ErrMsgToProto{MessageName: "VoteSetBits", Err: err}
		}
		bits := new(bits.BitArray)
		bits.FromProto(&msg.Votes)

		pb = &VoteSetBitsMessage{
			Height:  msg.Height,
			Round:   msg.Round,
			Type:    msg.Type,
			BlockID: *bi,
			Votes:   bits,
		}
	default:
		return nil, ErrConsensusMessageNotRecognized{msg}
	}

	if err := pb.ValidateBasic(); err != nil {
		return nil, err
	}

	return pb, nil
}

// WALToProto takes a WAL message and return a proto walMessage and error
func WALToProto(msg WALMessage) (*cmtcons.WALMessage, error) {
	var pb cmtcons.WALMessage

	switch msg := msg.(type) {
	case types.EventDataRoundState:
		pb = cmtcons.WALMessage{
			Sum: &cmtcons.WALMessage_EventDataRoundState{
				EventDataRoundState: &cmtproto.EventDataRoundState{
					Height: msg.Height,
					Round:  msg.Round,
					Step:   msg.Step,
				},
			},
		}
	case msgInfo:
		cm, err := MsgToWrappedProto(msg.Msg)
		if err != nil {
			return nil, err
		}
		pb = cmtcons.WALMessage{
			Sum: &cmtcons.WALMessage_MsgInfo{
				MsgInfo: &cmtcons.MsgInfo{
					Msg:    cm,
					PeerID: string(msg.PeerID),
				},
			},
		}
	case timeoutInfo:
		pb = cmtcons.WALMessage{
			Sum: &cmtcons.WALMessage_TimeoutInfo{
				TimeoutInfo: &cmtcons.TimeoutInfo{
					Duration: msg.Duration,
					Height:   msg.Height,
					Round:    msg.Round,
					Step:     uint32(msg.Step),
				},
			},
		}
	case EndHeightMessage:
		pb = cmtcons.WALMessage{
			Sum: &cmtcons.WALMessage_EndHeight{
				EndHeight: &cmtcons.EndHeight{
					Height: msg.Height,
				},
			},
		}
	default:
		return nil, fmt.Errorf("to proto: wal message not recognized: %T", msg)
	}

	return &pb, nil
}

// WALFromProto takes a proto wal message and return a consensus walMessage and error
func WALFromProto(msg *cmtcons.WALMessage) (WALMessage, error) {
	if msg == nil {
		return nil, ErrNilMessage
	}
	var pb WALMessage

	switch msg := msg.Sum.(type) {
	case *cmtcons.WALMessage_EventDataRoundState:
		pb = types.EventDataRoundState{
			Height: msg.EventDataRoundState.Height,
			Round:  msg.EventDataRoundState.Round,
			Step:   msg.EventDataRoundState.Step,
		}
	case *cmtcons.WALMessage_MsgInfo:
		um, err := msg.MsgInfo.Msg.Unwrap()
		if err != nil {
			return nil, fmt.Errorf("unwrap message: %w", err)
		}
		walMsg, err := MsgFromProto(um)
		if err != nil {
			return nil, cmterrors.ErrMsgFromProto{MessageName: "MsgInfo", Err: err}
		}
		pb = msgInfo{
			Msg:    walMsg,
			PeerID: p2p.ID(msg.MsgInfo.PeerID),
		}

	case *cmtcons.WALMessage_TimeoutInfo:
		tis, err := cmtmath.SafeConvertUint8(int64(msg.TimeoutInfo.Step))
		// deny message based on possible overflow
		if err != nil {
			return nil, ErrDenyMessageOverflow{err}
		}
		pb = timeoutInfo{
			Duration: msg.TimeoutInfo.Duration,
			Height:   msg.TimeoutInfo.Height,
			Round:    msg.TimeoutInfo.Round,
			Step:     cstypes.RoundStepType(tis),
		}
		return pb, nil
	case *cmtcons.WALMessage_EndHeight:
		pb := EndHeightMessage{
			Height: msg.EndHeight.Height,
		}
		return pb, nil
	default:
		return nil, fmt.Errorf("from proto: wal message not recognized: %T", msg)
	}
	return pb, nil
}<|MERGE_RESOLUTION|>--- conflicted
+++ resolved
@@ -20,11 +20,7 @@
 func MsgToWrappedProto(msg Message) (cmtcons.Message, error) {
 	pb := cmtcons.Message{}
 	if msg == nil {
-<<<<<<< HEAD
-		return pb, errors.New("consensus: message is nil")
-=======
 		return nil, ErrNilMessage
->>>>>>> 485ef362
 	}
 
 	switch msg := msg.(type) {
@@ -65,11 +61,7 @@
 	case *BlockPartMessage:
 		parts, err := msg.Part.ToProto()
 		if err != nil {
-<<<<<<< HEAD
-			return pb, fmt.Errorf("msg to proto error: %w", err)
-=======
 			return nil, cmterrors.ErrMsgToProto{MessageName: "Part", Err: err}
->>>>>>> 485ef362
 		}
 		pb.Sum = &cmtcons.Message_BlockPart{BlockPart: &cmtcons.BlockPart{
 			Height: msg.Height,
@@ -125,11 +117,7 @@
 		pb.Sum = &cmtcons.Message_VoteSetBits{VoteSetBits: vsb}
 
 	default:
-<<<<<<< HEAD
-		return pb, fmt.Errorf("consensus: message not recognized: %T", msg)
-=======
 		return nil, ErrConsensusMessageNotRecognized{msg}
->>>>>>> 485ef362
 	}
 
 	return pb, nil
